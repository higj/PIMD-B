#include "observable.h"
#include "simulation.h"
#include "units.h"

Observable::Observable(const Simulation& _sim, int _freq, const std::string& _out_unit) : 
    sim(_sim), freq(_freq), out_unit(_out_unit) {
}

void Observable::initialize(std::vector<std::string> _labels) {
    for (const std::string& _label : _labels) {
        quantities.insert({ _label, 0.0 });
    }
}

void Observable::resetValues() {
    for (auto it = quantities.begin(); it != quantities.end(); ++it) {
        it.value() = 0.0;
    }
}

Observable::~Observable() = default;

EnergyObservable::EnergyObservable(const Simulation& _sim, int _freq, const std::string& _out_unit) : Observable(_sim, _freq, _out_unit) {
    initialize({ "classical_kinetic", "classical_potential", "kinetic", "potential", "ext_pot", "int_pot", "virial" });
}

void EnergyObservable::calculate() {
    calculateClassicalKinetic();
    calculateKinetic();
    calculatePotential();
    calculateClassicalPotential();
}

// Calculates the contribution of the current imaginary time-slice to
// the primitive kinetic energy estimator of distinguishable particles.
double EnergyObservable::primitiveKineticDistinguishable() {
    double spring_energy = 0.0;

    for (int ptcl_idx = 0; ptcl_idx < sim.natoms; ++ptcl_idx) {
        for (int axis = 0; axis < NDIM; ++axis) {
            double diff = sim.coord(ptcl_idx, axis) - sim.prev_coord(ptcl_idx, axis);
#if MINIM
            if (pbc)
                applyMinimumImage(diff, sim.size);
#endif
            spring_energy += diff * diff;
        }
    }

    spring_energy = 0.5 * sim.mass * sim.omega_p * sim.omega_p * spring_energy;

#if IPI_CONVENTION
    spring_energy /= sim.nbeads;
#endif

    return spring_energy;
}

void EnergyObservable::calculateClassicalKinetic() {
    double prefactor =  1 / (2 * sim.mass), kinetic = 0.0, mom;
    for (int axis = 0; axis < NDIM; ++axis) {
        for (int ptcl_idx = 0; ptcl_idx < sim.natoms; ++ptcl_idx) {
            mom = sim.momenta(ptcl_idx, axis);
            kinetic += prefactor * mom * mom;
        }
    }
    quantities["classical_kinetic"] = Units::unit_to_user("energy", out_unit, kinetic);
}

void EnergyObservable::calculateClassicalPotential() {
    double prefactor = 0.5 * sim.mass * sim.omega_p *sim.omega_p, potential = 0.0, dx;
<<<<<<< HEAD
    if (sim.bosonic) {
        potential = sim.bosonic_exchange->classical_potential();  // not inside if statement because some calculations might require multithreading
        if (sim.this_bead != 0)  // Trust only the root process calculation
            potential = 0.0;
    } else {
        for (int axis = 0; axis < NDIM; ++axis) {
            for (int ptcl_idx = 0; ptcl_idx < sim.natoms; ++ptcl_idx) {
                dx = sim.coord(ptcl_idx, axis) - sim.prev_coord(ptcl_idx, axis);
                potential += prefactor * (dx * dx);
            }
=======
    for (int axis = 0; axis < NDIM; ++axis) {
        for (int ptcl_idx = 0; ptcl_idx < sim.natoms; ++ptcl_idx) {
            dx = sim.coord(ptcl_idx, axis) - sim.prev_coord(ptcl_idx, axis);
            potential += prefactor * (dx * dx);  // the second connection is accounted for by the next bead in the cycle
>>>>>>> bbd729fd
        }
    }
    quantities["classical_potential"] = Units::unit_to_user("energy", out_unit, potential) + sim.nbeads * quantities["potential"];  // requires 'quantities["potential"]' to be calculated first
}

void EnergyObservable::calculateKinetic() {
    double prefactor = 0.5 * NDIM * sim.natoms / sim.beta;

    if (sim.bosonic) {
#if OLD_BOSONIC_ALGORITHM
        if (sim.this_bead == 0) {
            quantities["kinetic"] = prefactor - sim.bosonic_exchange->prim_estimator();
        } else {
            quantities["kinetic"] = prefactor - primitiveKineticDistinguishable();
        }
#else
        if (sim.this_bead == 0) {
            quantities["kinetic"] = prefactor * sim.nbeads + sim.bosonic_exchange->prim_estimator();
        }
#endif
    } else {
        quantities["kinetic"] = prefactor - primitiveKineticDistinguishable();
    }

    quantities["kinetic"] = Units::unit_to_user("energy", out_unit, quantities["kinetic"]);
}

void EnergyObservable::calculatePotential() {
    double potential = 0.0; // Total potential energy
    double ext_pot = 0.0;   // Potential energy due to external field
    double int_pot = 0.0;   // Potential energy due to interactions
    double virial = 0.0;    // Virial kinetic energy
    
    dVec physical_forces(sim.natoms);
    physical_forces = (-1.0) * sim.ext_potential->gradV(sim.coord);

    double ext_pot_val = sim.ext_potential->V(sim.coord);
    potential += ext_pot_val;
    ext_pot = ext_pot_val;

    for (int ptcl_idx = 0; ptcl_idx < sim.natoms; ++ptcl_idx) {
        for (int axis = 0; axis < NDIM; ++axis) {
            virial -= sim.coord(ptcl_idx, axis) * physical_forces(ptcl_idx, axis);
        }
    }

    if (sim.int_pot_cutoff != 0.0) {
        for (int ptcl_one = 0; ptcl_one < sim.natoms; ++ptcl_one) {
            for (int ptcl_two = ptcl_one + 1; ptcl_two < sim.natoms; ++ptcl_two) {
                dVec diff = sim.getSeparation(ptcl_one, ptcl_two);  // Vectorial distance
                double distance = diff.norm(0);                     // Scalar distance

                if (distance < sim.int_pot_cutoff || sim.int_pot_cutoff < 0.0) {
                    dVec force_on_one(1);
                    force_on_one = (-1.0) * sim.int_potential->gradV(diff);

                    double int_pot_val = sim.int_potential->V(diff);
                    potential += int_pot_val;
                    int_pot += int_pot_val;

                    for (int axis = 0; axis < NDIM; ++axis) {
                        virial -= sim.coord(ptcl_one, axis) * force_on_one(0, axis);
                    }
                }
            }
        }
    }

    potential /= sim.nbeads;
    int_pot /= sim.nbeads;
    ext_pot /= sim.nbeads;
    virial *= 0.5 / sim.nbeads;

    quantities["potential"] = Units::unit_to_user("energy", out_unit, potential);
    quantities["ext_pot"] = Units::unit_to_user("energy", out_unit, ext_pot);
    quantities["int_pot"] = Units::unit_to_user("energy", out_unit, int_pot);
    quantities["virial"] = Units::unit_to_user("energy", out_unit, virial);
}

std::unique_ptr<Observable> ObservableFactory::createQuantity(const std::string& observable_type, const Simulation& _sim, int _freq, const std::string& _out_unit) {
    if (observable_type == "energy") {
        return std::make_unique<EnergyObservable>(_sim, _freq, _out_unit);
    }
    else {
        throw std::invalid_argument("Unknown observable type.");
    }
}<|MERGE_RESOLUTION|>--- conflicted
+++ resolved
@@ -69,7 +69,6 @@
 
 void EnergyObservable::calculateClassicalPotential() {
     double prefactor = 0.5 * sim.mass * sim.omega_p *sim.omega_p, potential = 0.0, dx;
-<<<<<<< HEAD
     if (sim.bosonic) {
         potential = sim.bosonic_exchange->classical_potential();  // not inside if statement because some calculations might require multithreading
         if (sim.this_bead != 0)  // Trust only the root process calculation
@@ -80,14 +79,9 @@
                 dx = sim.coord(ptcl_idx, axis) - sim.prev_coord(ptcl_idx, axis);
                 potential += prefactor * (dx * dx);
             }
-=======
-    for (int axis = 0; axis < NDIM; ++axis) {
-        for (int ptcl_idx = 0; ptcl_idx < sim.natoms; ++ptcl_idx) {
-            dx = sim.coord(ptcl_idx, axis) - sim.prev_coord(ptcl_idx, axis);
-            potential += prefactor * (dx * dx);  // the second connection is accounted for by the next bead in the cycle
->>>>>>> bbd729fd
         }
     }
+    quantities["classical_potential"] = Units::unit_to_user("energy", out_unit, potential) + sim.nbeads * quantities["potential"];  // requires 'quantities["potential"]' to be calculated first
     quantities["classical_potential"] = Units::unit_to_user("energy", out_unit, potential) + sim.nbeads * quantities["potential"];  // requires 'quantities["potential"]' to be calculated first
 }
 
