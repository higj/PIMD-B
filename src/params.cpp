#include "params.h"

#include <sstream>
#include <regex>
#include <format>
<<<<<<< HEAD
#include <filesystem>

Params::Params(const std::string& filename) : reader(filename) {
    if (reader.ParseError() < 0)
        throw std::invalid_argument(std::format("Unable to read the configuration file {}", filename));

    /****** Simulation params ******/
    sim["dt"] = getQuantity("time", reader.Get(Sections::SIMULATION, "dt", "1.0 femtosecond"));
    sim["threshold"] = reader.GetReal(Sections::SIMULATION, "threshold", 0.1);
    sim["gamma"] = reader.GetReal(Sections::SIMULATION, "gamma", -1.0);

    if (std::get<double>(sim["gamma"]) == -1.0)
        sim["gamma"] = 1 / (100.0 * std::get<double>(sim["dt"]));

    sim["steps"] = static_cast<long>(
        std::stod(reader.Get(Sections::SIMULATION, "steps", "1e5")));  // Scientific notation
    sim["sfreq"] = reader.GetLong(Sections::SIMULATION, "sfreq", 1000); /// @todo: Add support for scientific notation
    sim["enable_t"] = reader.GetBoolean(Sections::SIMULATION, "enable_thermostat", true);
    sim["nbeads"] = reader.GetInteger(Sections::SIMULATION, "nbeads", 4);

    if (int nbeads = std::get<int>(sim["nbeads"]); nbeads < 2)
        throw std::invalid_argument(std::format("The specified number of beads ({}) is less than two!", nbeads));

    sim["seed"] = static_cast<unsigned int>(std::stod(reader.Get(Sections::SIMULATION, "seed", "1234")));

    /****** Flags ******/
    // Bosonic or distinguishable simulation?
    sim["bosonic"] = reader.GetBoolean(Sections::SIMULATION, "bosonic", false);
    // Fix the center of mass?
    sim["fixcom"] = reader.GetBoolean(Sections::SIMULATION, "fixcom", true);
    // Enable periodic boundary conditions?
    sim["pbc"] = reader.GetBoolean(Sections::SIMULATION, "pbc", false);

    std::string init_pos_type, init_pos_specification;

    if (!parseTokenParentheses(reader.Get(Sections::SIMULATION, "initial_position", "random"), init_pos_type,
                               init_pos_specification)) {
        throw std::invalid_argument("The coordinate initialization method format is invalid!");
    }

    allowed_coord_init_methods = { "random", "xyz" }; /// @todo Add "cell" option

    if (!labelInArray(init_pos_type, allowed_coord_init_methods))
        throw std::invalid_argument(std::format("The specified coordinate initialization method ({}) is not supported!",
                                                init_pos_type));
    
    if (init_pos_type == "xyz") {
        try {
            const int dummy = 0;  // Dummy variable for std::make_format_args lvalue reference shenanigans
            // Try using specification as filename format
            std::string formatted_filename = std::vformat(init_pos_specification, std::make_format_args(dummy));
            // If the formatted string remains unchanged, that means it wasn't a format
            if (formatted_filename != init_pos_specification) {
                // Ensure the value is being saved as the right type
                sim["init_pos_first_index"] = static_cast<int>(!std::filesystem::exists(formatted_filename));
                init_pos_type = "xyz_formatted";
            }
        } catch (const std::format_error&) {
            throw std::invalid_argument(
                    std::format("The filename format ({}) for coordinate initialization is invalid!",
                                init_pos_specification)
                  );
        } catch (...) {
            throw std::runtime_error(
                    std::format("Filename format ({}) for coordinate initialization validation failed",
                                init_pos_specification)
                  );
        }
    }
    
    sim["init_pos_type"] = init_pos_type;

    if (init_pos_type == "xyz") {
        sim["init_pos_xyz_filename"] = init_pos_specification;
    } else if (init_pos_type == "xyz_formatted") {
        sim["init_pos_xyz_filename_format"] = init_pos_specification;
    }

    // Allowed velocity initialization methods:
    // "random": samples from Maxwell-Boltzmann distribution
    // "manual": reads from vel_X.dat files
    // "manual(format)": reads from format(X) files
    std::string init_vel_type, init_vel_specification;

    if (!parseTokenParentheses(reader.Get(Sections::SIMULATION, "initial_velocity", "random"), init_vel_type,
                               init_vel_specification)) {
        throw std::invalid_argument("The velocity initialization method format is invalid!");
    }
    
    allowed_vel_init_methods = { "random", "manual" };

    if (!labelInArray(init_vel_type, allowed_vel_init_methods))
        throw std::invalid_argument(std::format("The specified velocity initialization method ({}) is not supported!",
                                                init_vel_type));
    
    if (init_vel_type == "manual" && init_vel_specification != "") {
        try {
            const int dummy = 0;  // Dummy variable for std::make_format_args lvalue reference shenanigans
            // Try using specification as filename format
            std::string formatted_filename = std::vformat(init_vel_specification, std::make_format_args(dummy));
            // If the formatted string remains unchanged, that means it wasn't a format
            if (formatted_filename != init_vel_specification) {
                // Ensure the value is being saved as the right type
                sim["init_vel_first_index"] = static_cast<int>(!std::filesystem::exists(formatted_filename));
                init_vel_type = "manual_formatted";
            }
        } catch (const std::format_error&) {
            throw std::invalid_argument(
                    std::format("The filename format ({}) for velocity initialization is invalid!",
                                init_vel_specification)
                  );
        } catch (...) {
            throw std::runtime_error(
                    std::format("Filename format ({}) for velocity initialization validation failed",
                                init_vel_specification)
                  );
        }
    }

    sim["init_vel_type"] = init_vel_type;

    if (init_vel_type == "manual_formatted") {
        sim["init_vel_manual_filename_format"] = init_vel_specification;
    }
    
    /* System params */
    sys["temperature"] = getQuantity("temperature", reader.Get(Sections::SYSTEM, "temperature", "1.0 kelvin"));
    if (double temp = std::get<double>(sys["temperature"]); temp <= 0.0) {
        throw std::invalid_argument(std::format("The specified temperature ({0:4.3f} kelvin) is unphysical!", temp));
    }

    sys["natoms"] = reader.GetInteger(Sections::SYSTEM, "natoms", 1);
    if (int natoms = std::get<int>(sys["natoms"]); natoms < 1)
        throw std::invalid_argument(std::format("The specified number of particles ({}) is smaller than one!", natoms));

    sys["mass"] = getQuantity("mass", reader.Get(Sections::SYSTEM, "mass", "1.0 dalton"));
    if (double mass = std::get<double>(sys["mass"]); mass <= 0.0)
        throw std::invalid_argument(std::format("The provided mass ({0:4.3f}) is unphysical!", mass));

    sys["size"] = getQuantity("length", reader.Get(Sections::SYSTEM, "size", "1.0 picometer"));
    if (double size = std::get<double>(sys["size"]); size <= 0.0)
        throw std::invalid_argument(std::format("The provided system size ({0:4.3f}) is unphysical!", size));

    allowed_int_potential_names = { "aziz", "free", "harmonic", "dipole" };
    allowed_ext_potential_names = { "free", "harmonic", "double_well" };

    /****** Interaction potential ******/

    std::string interaction_name = reader.GetString(Sections::INT_POTENTIAL, "name", "free");

    if (!labelInArray(interaction_name, allowed_int_potential_names))
        throw std::invalid_argument(std::format("The specified interaction potential ({}) is not supported!",
                                                interaction_name));

    interaction_pot["name"] = interaction_name;
    interaction_pot["cutoff"] = getQuantity("length", reader.Get(Sections::INT_POTENTIAL, "cutoff", "-1.0 angstrom"));


    if (interaction_name == "free") {
        // In the special case of free particles, the cutoff distance is set to zero
        interaction_pot["cutoff"] = 0.0;
    } else if (interaction_name == "harmonic") {
        // In atomic units, the angular frequency of the oscillator has the same dimensions as the energy
        interaction_pot["omega"] = getQuantity(
            "energy", reader.Get(Sections::INT_POTENTIAL, "omega", "1.0 millielectronvolt"));
    } else if (interaction_name == "double_well") {
        interaction_pot["strength"] = getQuantity(
            "energy", reader.Get(Sections::INT_POTENTIAL, "strength", "1.0 millielectronvolt"));
        interaction_pot["location"] = getQuantity(
            "length", reader.Get(Sections::INT_POTENTIAL, "location", "1.0 angstrom"));
    } else if (interaction_name == "dipole") {
        interaction_pot["strength"] = reader.GetReal(Sections::INT_POTENTIAL, "strength", 1.0);
    }

    /****** External potential ******/

    std::string external_name = reader.GetString(Sections::EXT_POTENTIAL, "name", "free");

    if (!labelInArray(external_name, allowed_ext_potential_names))
        throw std::invalid_argument(std::format("The specified external potential ({}) is not supported!",
                                                external_name));

    external_pot["name"] = external_name;

    if (external_name == "harmonic") {
        // In atomic units, the angular frequency of the oscillator has the same dimensions as the energy
        external_pot["omega"] = getQuantity(
            "energy", reader.Get(Sections::EXT_POTENTIAL, "omega", "1.0 millielectronvolt"));
    } else if (external_name == "double_well") {
        external_pot["strength"] = getQuantity(
            "energy", reader.Get(Sections::EXT_POTENTIAL, "strength", "1.0 millielectronvolt"));
        external_pot["location"] = getQuantity(
            "length", reader.Get(Sections::EXT_POTENTIAL, "location", "1.0 angstrom"));
    }

    /****** Output ******/

    out["positions"] = reader.GetBoolean(Sections::OUTPUT, "positions", false);
    out["velocities"] = reader.GetBoolean(Sections::OUTPUT, "velocities", false);
    out["forces"] = reader.GetBoolean(Sections::OUTPUT, "forces", false);
=======

Params::Params(std::string filename) : reader(filename) {

	if (reader.ParseError() < 0) throw std::invalid_argument(std::format("Unable to read the configuration file {}", filename));

	/****** Simulation params ******/
	sim["dt"] = getQuantity("time", reader.Get(Sections::SIMULATION, "dt", "1.0 femtosecond"));
	sim["threshold"] = reader.GetReal(Sections::SIMULATION, "threshold", 0.1);
	sim["gamma"] = reader.GetReal(Sections::SIMULATION, "gamma", -1.0);

	if (std::get<double>(sim["gamma"]) == -1.0)
		sim["gamma"] = 1 / (100.0 * std::get<double>(sim["dt"]));

	sim["steps"] = static_cast<long>(atof(reader.Get(Sections::SIMULATION, "steps", "1e5").c_str()));  // Scientific notation
	sim["sfreq"] = reader.GetLong(Sections::SIMULATION, "sfreq", 1000); // TODO: Add support for scientific notation
	sim["enable_t"] = reader.GetBoolean(Sections::SIMULATION, "enable_thermostat", true);
	sim["nbeads"] = reader.GetInteger(Sections::SIMULATION, "nbeads", 4);

	if (int nbeads = std::get<int>(sim["nbeads"]); nbeads < 2) 
		throw std::invalid_argument(std::format("The specified number of beads ({}) is less than two!", nbeads));

	sim["seed"] = static_cast<unsigned int>(atof(reader.Get(Sections::SIMULATION, "seed", "1234").c_str()));

	/****** Flags ******/
	// Bosonic or distinguishable simulation?
	sim["bosonic"] = reader.GetBoolean(Sections::SIMULATION, "bosonic", false);
	// Fix the center of mass?
	sim["fixcom"] = reader.GetBoolean(Sections::SIMULATION, "fixcom", true);
	// Enable periodic boundary conditions?
	sim["pbc"] = reader.GetBoolean(Sections::SIMULATION, "pbc", false);

	std::string init_pos_type, init_pos_specification;
	
	if (!parseTokenParentheses(reader.Get(Sections::SIMULATION, "initial_position", "random"), init_pos_type, init_pos_specification)) {
		throw std::invalid_argument("The coordinate initialization method format is invalid!");
	}

	allowed_coord_init_methods = { "random", "xyz" }; // TODO: Add "cell" option

	if (!labelInArray(init_pos_type, allowed_coord_init_methods))
		throw std::invalid_argument(std::format("The specified coordinate initialization method ({}) is not supported!", init_pos_type));

	sim["init_pos_type"] = init_pos_type;

	if (init_pos_type == "xyz") {
		sim["init_pos_xyz_filename"] = init_pos_specification;
	}

	// Allowed velocity initialization methods:
	// "random": samples from Maxwell-Boltzmann distribution
	// "manual": reads from vel_X.dat files
	allowed_vel_init_methods = { "random", "manual" };
	std::string init_vel_type = reader.GetString(Sections::SIMULATION, "initial_velocity", "random");
	sim["init_vel_type"] = init_vel_type;

	if (!labelInArray(init_vel_type, allowed_vel_init_methods))
		throw std::invalid_argument(std::format("The specified velocity initialization method ({}) is not supported!", init_vel_type));
	
	// Implemented time propagators:
	// "cartesian": gegular Velocity-Verlet algorithm, propagating the plain cartesian coordinates
	// "normal_modes": a Velocity Verlet algorithm that propagates the normal modes
	allowed_propagators = { "cartesian", "normal_modes" };
	std::string propagator_type = reader.GetString(Sections::SIMULATION, "propagator", "cartesian");
	sim["propagator_type"] = propagator_type;
	
	if (!labelInArray(propagator_type, allowed_propagators))
	    throw std::invalid_argument(std::format("The specified time propagator ({}) is not supported!", propagator_type));
	
	
	/* System params */
	sys["temperature"] = getQuantity("temperature", reader.Get(Sections::SYSTEM, "temperature", "1.0 kelvin"));
	if (double temp = std::get<double>(sys["temperature"]); temp <= 0.0) {
		throw std::invalid_argument(std::format("The specified temperature ({0:4.3f} kelvin) is unphysical!", temp));
	}
	
	sys["natoms"] = reader.GetInteger(Sections::SYSTEM, "natoms", 1);
	if (int natoms = std::get<int>(sys["natoms"]); natoms < 1)
		throw std::invalid_argument(std::format("The specified number of particles ({}) is smaller than one!", natoms));

	sys["mass"] = getQuantity("mass", reader.Get(Sections::SYSTEM, "mass", "1.0 dalton"));
	if (double mass = std::get<double>(sys["mass"]); mass <= 0.0)
		throw std::invalid_argument(std::format("The provided mass ({0:4.3f}) is unphysical!", mass));

	sys["size"] = getQuantity("length", reader.Get(Sections::SYSTEM, "size", "1.0 picometer"));
	if (double size = std::get<double>(sys["size"]); size <= 0.0)
		throw std::invalid_argument(std::format("The provided system size ({0:4.3f}) is unphysical!", size));

	interaction_potential_names = { "aziz", "free", "harmonic", "dipole" };
	external_potential_names = { "free", "harmonic", "double_well"};

	/****** Interaction potential ******/

	std::string interaction_name = reader.GetString(Sections::INT_POTENTIAL, "name", "free");

	if (!labelInArray(interaction_name, interaction_potential_names))
		throw std::invalid_argument(std::format("The specified interaction potential ({}) is not supported!", interaction_name));

	interaction_pot["name"] = interaction_name;
	interaction_pot["cutoff"] = getQuantity("length", reader.Get(Sections::INT_POTENTIAL, "cutoff", "-1.0 angstrom"));

	if (interaction_name == "harmonic") {
		// In atomic units, the angular frequency of the oscillator has the same dimensions as the energy
		interaction_pot["omega"] = getQuantity("energy", reader.Get(Sections::INT_POTENTIAL, "omega", "1.0 millielectronvolt"));
	}
	else if (interaction_name == "double_well") {
		interaction_pot["strength"] = getQuantity("energy", reader.Get(Sections::INT_POTENTIAL, "strength", "1.0 millielectronvolt"));
		interaction_pot["location"] = getQuantity("length", reader.Get(Sections::INT_POTENTIAL, "location", "1.0 angstrom"));
	}
	else if (interaction_name == "dipole") {
		interaction_pot["strength"] = reader.GetReal(Sections::INT_POTENTIAL, "strength", 1.0);
	}

	/****** External potential ******/

	std::string external_name = reader.GetString(Sections::EXT_POTENTIAL, "name", "free");

	if (!labelInArray(external_name, external_potential_names))
		throw std::invalid_argument(std::format("The specified external potential ({}) is not supported!", external_name));

	external_pot["name"] = external_name;

	if (external_name == "harmonic") {
		// In atomic units, the angular frequency of the oscillator has the same dimensions as the energy
		external_pot["omega"] = getQuantity("energy", reader.Get(Sections::EXT_POTENTIAL, "omega", "1.0 millielectronvolt"));
	}
	else if (external_name == "double_well") {
		external_pot["strength"] = getQuantity("energy", reader.Get(Sections::EXT_POTENTIAL, "strength", "1.0 millielectronvolt"));
		external_pot["location"] = getQuantity("length", reader.Get(Sections::EXT_POTENTIAL, "location", "1.0 angstrom"));
	}

	/****** Output ******/
	out["positions"] = reader.GetBoolean(Sections::OUTPUT, "positions", false);
	out["velocities"] = reader.GetBoolean(Sections::OUTPUT, "velocities", false);
	out["forces"] = reader.GetBoolean(Sections::OUTPUT, "forces", false);
>>>>>>> 8c8f2ce8
}

bool Params::labelInArray(const std::string& label, const StringsList& arr) {
    return std::ranges::find(arr, label) != arr.end();
}

// Splits a string into several strings based on a delimiter
std::vector<std::string> Params::splitString(const std::string& line, char delimiter) {
    std::stringstream ss(line);
    std::vector<std::string> tokens;
    std::string token;

    while (std::getline(ss, token, delimiter)) {
        if (!token.empty())
            tokens.push_back(token);
    }

    return tokens;
}

// Parse a string containing a numerical value and a unit
std::pair<double, std::string> Params::parseQuantity(const std::string& input) {
    std::istringstream iss(input);
    std::string unit;

    // Read the floating-point number and the unit
    // See: https://en.cppreference.com/w/cpp/io/basic_istream/operator_gtgt
    if (double value; iss >> value >> std::ws >> unit) {
        return std::make_pair(value, unit);
    }

    throw std::invalid_argument("Invalid input format");
}

/**
 * Accepts a string of the format "<number> <unit>" and returns the numerical
 * value of the quantity in internal (atomic) units.
 *
 * @param family The family of units to which the quantity belongs.
 * @param input The string containing the numerical value and the unit.
 * @return The numerical value of the quantity in internal units.
 */
double Params::getQuantity(const std::string& family, const std::string& input) {
    // Extract numerical value and specified unit
    auto [value, raw_unit] = parseQuantity(input);

    // Match the provided unit to known units.
    return Units::convertToInternal(family, raw_unit, value);
}

// Used to parse strings of the format "token(value)"
bool Params::parseTokenParentheses(const std::string& input, std::string& token, std::string& value) {
    // Define a regular expression for the specified format
    // @todo Generalize regex to catch cases such as "foo()" and "foo" (without parentheses)	
    // Catch "foo(bar)", "foo()" and "foo"
    const std::regex pattern(R"(\s*(\w+)\((.*)\)\s*|\s*(\w+)\s*)");

    // Match the input string against the pattern
    if (std::smatch matches; std::regex_match(input, matches, pattern)) {
        // Check if there are matched groups
        if (matches.size() == 4 && (matches[1].matched || matches[3].matched)) {
            // Extract token and value from the matched groups
            token = (matches[1].matched) ? matches[1].str() : matches[3].str();
            value = matches[2].str();
            return true;
        }
    }

    // If no match is found or the match does not have the expected groups, return false
    return false;
}<|MERGE_RESOLUTION|>--- conflicted
+++ resolved
@@ -3,7 +3,6 @@
 #include <sstream>
 #include <regex>
 #include <format>
-<<<<<<< HEAD
 #include <filesystem>
 
 Params::Params(const std::string& filename) : reader(filename) {
@@ -129,6 +128,17 @@
         sim["init_vel_manual_filename_format"] = init_vel_specification;
     }
     
+    // Implemented time propagators:
+    // "cartesian": gegular Velocity-Verlet algorithm, propagating the plain cartesian coordinates
+    // "normal_modes": a Velocity Verlet algorithm that propagates the normal modes
+    allowed_propagators = { "cartesian", "normal_modes" };
+    std::string propagator_type = reader.GetString(Sections::SIMULATION, "propagator", "cartesian");
+    sim["propagator_type"] = propagator_type;
+    
+    if (!labelInArray(propagator_type, allowed_propagators))
+        throw std::invalid_argument(std::format("The specified time propagator ({}) is not supported!", propagator_type));
+    
+    
     /* System params */
     sys["temperature"] = getQuantity("temperature", reader.Get(Sections::SYSTEM, "temperature", "1.0 kelvin"));
     if (double temp = std::get<double>(sys["temperature"]); temp <= 0.0) {
@@ -204,142 +214,6 @@
     out["positions"] = reader.GetBoolean(Sections::OUTPUT, "positions", false);
     out["velocities"] = reader.GetBoolean(Sections::OUTPUT, "velocities", false);
     out["forces"] = reader.GetBoolean(Sections::OUTPUT, "forces", false);
-=======
-
-Params::Params(std::string filename) : reader(filename) {
-
-	if (reader.ParseError() < 0) throw std::invalid_argument(std::format("Unable to read the configuration file {}", filename));
-
-	/****** Simulation params ******/
-	sim["dt"] = getQuantity("time", reader.Get(Sections::SIMULATION, "dt", "1.0 femtosecond"));
-	sim["threshold"] = reader.GetReal(Sections::SIMULATION, "threshold", 0.1);
-	sim["gamma"] = reader.GetReal(Sections::SIMULATION, "gamma", -1.0);
-
-	if (std::get<double>(sim["gamma"]) == -1.0)
-		sim["gamma"] = 1 / (100.0 * std::get<double>(sim["dt"]));
-
-	sim["steps"] = static_cast<long>(atof(reader.Get(Sections::SIMULATION, "steps", "1e5").c_str()));  // Scientific notation
-	sim["sfreq"] = reader.GetLong(Sections::SIMULATION, "sfreq", 1000); // TODO: Add support for scientific notation
-	sim["enable_t"] = reader.GetBoolean(Sections::SIMULATION, "enable_thermostat", true);
-	sim["nbeads"] = reader.GetInteger(Sections::SIMULATION, "nbeads", 4);
-
-	if (int nbeads = std::get<int>(sim["nbeads"]); nbeads < 2) 
-		throw std::invalid_argument(std::format("The specified number of beads ({}) is less than two!", nbeads));
-
-	sim["seed"] = static_cast<unsigned int>(atof(reader.Get(Sections::SIMULATION, "seed", "1234").c_str()));
-
-	/****** Flags ******/
-	// Bosonic or distinguishable simulation?
-	sim["bosonic"] = reader.GetBoolean(Sections::SIMULATION, "bosonic", false);
-	// Fix the center of mass?
-	sim["fixcom"] = reader.GetBoolean(Sections::SIMULATION, "fixcom", true);
-	// Enable periodic boundary conditions?
-	sim["pbc"] = reader.GetBoolean(Sections::SIMULATION, "pbc", false);
-
-	std::string init_pos_type, init_pos_specification;
-	
-	if (!parseTokenParentheses(reader.Get(Sections::SIMULATION, "initial_position", "random"), init_pos_type, init_pos_specification)) {
-		throw std::invalid_argument("The coordinate initialization method format is invalid!");
-	}
-
-	allowed_coord_init_methods = { "random", "xyz" }; // TODO: Add "cell" option
-
-	if (!labelInArray(init_pos_type, allowed_coord_init_methods))
-		throw std::invalid_argument(std::format("The specified coordinate initialization method ({}) is not supported!", init_pos_type));
-
-	sim["init_pos_type"] = init_pos_type;
-
-	if (init_pos_type == "xyz") {
-		sim["init_pos_xyz_filename"] = init_pos_specification;
-	}
-
-	// Allowed velocity initialization methods:
-	// "random": samples from Maxwell-Boltzmann distribution
-	// "manual": reads from vel_X.dat files
-	allowed_vel_init_methods = { "random", "manual" };
-	std::string init_vel_type = reader.GetString(Sections::SIMULATION, "initial_velocity", "random");
-	sim["init_vel_type"] = init_vel_type;
-
-	if (!labelInArray(init_vel_type, allowed_vel_init_methods))
-		throw std::invalid_argument(std::format("The specified velocity initialization method ({}) is not supported!", init_vel_type));
-	
-	// Implemented time propagators:
-	// "cartesian": gegular Velocity-Verlet algorithm, propagating the plain cartesian coordinates
-	// "normal_modes": a Velocity Verlet algorithm that propagates the normal modes
-	allowed_propagators = { "cartesian", "normal_modes" };
-	std::string propagator_type = reader.GetString(Sections::SIMULATION, "propagator", "cartesian");
-	sim["propagator_type"] = propagator_type;
-	
-	if (!labelInArray(propagator_type, allowed_propagators))
-	    throw std::invalid_argument(std::format("The specified time propagator ({}) is not supported!", propagator_type));
-	
-	
-	/* System params */
-	sys["temperature"] = getQuantity("temperature", reader.Get(Sections::SYSTEM, "temperature", "1.0 kelvin"));
-	if (double temp = std::get<double>(sys["temperature"]); temp <= 0.0) {
-		throw std::invalid_argument(std::format("The specified temperature ({0:4.3f} kelvin) is unphysical!", temp));
-	}
-	
-	sys["natoms"] = reader.GetInteger(Sections::SYSTEM, "natoms", 1);
-	if (int natoms = std::get<int>(sys["natoms"]); natoms < 1)
-		throw std::invalid_argument(std::format("The specified number of particles ({}) is smaller than one!", natoms));
-
-	sys["mass"] = getQuantity("mass", reader.Get(Sections::SYSTEM, "mass", "1.0 dalton"));
-	if (double mass = std::get<double>(sys["mass"]); mass <= 0.0)
-		throw std::invalid_argument(std::format("The provided mass ({0:4.3f}) is unphysical!", mass));
-
-	sys["size"] = getQuantity("length", reader.Get(Sections::SYSTEM, "size", "1.0 picometer"));
-	if (double size = std::get<double>(sys["size"]); size <= 0.0)
-		throw std::invalid_argument(std::format("The provided system size ({0:4.3f}) is unphysical!", size));
-
-	interaction_potential_names = { "aziz", "free", "harmonic", "dipole" };
-	external_potential_names = { "free", "harmonic", "double_well"};
-
-	/****** Interaction potential ******/
-
-	std::string interaction_name = reader.GetString(Sections::INT_POTENTIAL, "name", "free");
-
-	if (!labelInArray(interaction_name, interaction_potential_names))
-		throw std::invalid_argument(std::format("The specified interaction potential ({}) is not supported!", interaction_name));
-
-	interaction_pot["name"] = interaction_name;
-	interaction_pot["cutoff"] = getQuantity("length", reader.Get(Sections::INT_POTENTIAL, "cutoff", "-1.0 angstrom"));
-
-	if (interaction_name == "harmonic") {
-		// In atomic units, the angular frequency of the oscillator has the same dimensions as the energy
-		interaction_pot["omega"] = getQuantity("energy", reader.Get(Sections::INT_POTENTIAL, "omega", "1.0 millielectronvolt"));
-	}
-	else if (interaction_name == "double_well") {
-		interaction_pot["strength"] = getQuantity("energy", reader.Get(Sections::INT_POTENTIAL, "strength", "1.0 millielectronvolt"));
-		interaction_pot["location"] = getQuantity("length", reader.Get(Sections::INT_POTENTIAL, "location", "1.0 angstrom"));
-	}
-	else if (interaction_name == "dipole") {
-		interaction_pot["strength"] = reader.GetReal(Sections::INT_POTENTIAL, "strength", 1.0);
-	}
-
-	/****** External potential ******/
-
-	std::string external_name = reader.GetString(Sections::EXT_POTENTIAL, "name", "free");
-
-	if (!labelInArray(external_name, external_potential_names))
-		throw std::invalid_argument(std::format("The specified external potential ({}) is not supported!", external_name));
-
-	external_pot["name"] = external_name;
-
-	if (external_name == "harmonic") {
-		// In atomic units, the angular frequency of the oscillator has the same dimensions as the energy
-		external_pot["omega"] = getQuantity("energy", reader.Get(Sections::EXT_POTENTIAL, "omega", "1.0 millielectronvolt"));
-	}
-	else if (external_name == "double_well") {
-		external_pot["strength"] = getQuantity("energy", reader.Get(Sections::EXT_POTENTIAL, "strength", "1.0 millielectronvolt"));
-		external_pot["location"] = getQuantity("length", reader.Get(Sections::EXT_POTENTIAL, "location", "1.0 angstrom"));
-	}
-
-	/****** Output ******/
-	out["positions"] = reader.GetBoolean(Sections::OUTPUT, "positions", false);
-	out["velocities"] = reader.GetBoolean(Sections::OUTPUT, "velocities", false);
-	out["forces"] = reader.GetBoolean(Sections::OUTPUT, "forces", false);
->>>>>>> 8c8f2ce8
 }
 
 bool Params::labelInArray(const std::string& label, const StringsList& arr) {
