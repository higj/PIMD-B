--- conflicted
+++ resolved
@@ -598,10 +598,6 @@
 
         for (int axis = 0; axis < NDIM; ++axis)
             // TODO: Make the units configurable
-<<<<<<< HEAD
-            //xyz_file << " " << Units::unit_to_user("length", "angstrom", coord(ptcl_idx, axis));
-=======
->>>>>>> 2724296c
             xyz_file << std::format(" {:^20.12e}", Units::unit_to_user("length", "angstrom", coord(ptcl_idx, axis)));
 #if NDIM == 1
         xyz_file << " 0.0 0.0";
@@ -626,10 +622,6 @@
 
         for (int axis = 0; axis < NDIM; ++axis)
             // TODO: Make the units configurable
-<<<<<<< HEAD
-            //vel_file << " " << Units::unit_to_user("velocity", "angstrom/ps", momenta(ptcl_idx, axis) / mass);
-=======
->>>>>>> 2724296c
             vel_file << std::format(" {:^20.12e}", Units::unit_to_user("velocity", "angstrom/ps", momenta(ptcl_idx, axis) / mass));
 #if NDIM == 1
         vel_file << " 0.0 0.0";
@@ -653,10 +645,6 @@
         force_file << (ptcl_idx + 1) << " 1";
 
         for (int axis = 0; axis < NDIM; ++axis)
-<<<<<<< HEAD
-            //force_file << " " << Units::unit_to_user("force", "ev/ang", forces(ptcl_idx, axis));
-=======
->>>>>>> 2724296c
             force_file << std::format(" {:^20.12e}", Units::unit_to_user("force", "ev/ang", forces(ptcl_idx, axis)));
 #if NDIM == 1
         force_file << " 0.0 0.0";
