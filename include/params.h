#pragma once

#include "common.h"
#include "inireader.h"

#include <vector>
#include <unordered_map>
#include <variant>

namespace Sections {
    const std::string SYSTEM = "system";
    const std::string SIMULATION = "simulation";
    const std::string EXT_POTENTIAL = "external_potential";
    const std::string INT_POTENTIAL = "interaction_potential";
    const std::string OUTPUT = "output";
}

class Params {
public:
    explicit Params(const std::string& filename);
    INIReader reader;

    // Map holding the simulation parameters
    VariantMap sim;
    // Map holding the (physical) system parameters
    VariantMap sys;
    // Map holding the interaction potential parameters
    VariantMap interaction_pot;
    // Map holding the interaction potential parameters
    VariantMap external_pot;
    // Map holding the output parameters
    std::unordered_map<std::string, std::variant<int, double, bool>> out;

    /// @todo Consider refactoring this method to a more general utility class (maybe to units)?
    static std::pair<double, std::string> parseQuantity(const std::string& input);
    static double getQuantity(const std::string& family, const std::string& input);
    static bool parseTokenParentheses(const std::string& input, std::string& token, std::string& value);

private:
<<<<<<< HEAD
    StringsList allowed_int_potential_names;  // Allowed interaction potential names
    StringsList allowed_ext_potential_names;  // Allowed external potential names
    StringsList allowed_coord_init_methods;   // Allowed coordinate initialization methods
    StringsList allowed_vel_init_methods;     // Allowed velocity initialization methods

    /// @todo Consider refactoring this method to a more general utility class (maybe to units)?
    static StringsList splitString(const std::string& line, char delimiter = ' ');
    static bool labelInArray(const std::string& label, const StringsList& arr);
=======
	std::vector<std::string> allowed_estimators;           // Allowed estimators
	std::vector<std::string> interaction_potential_names;  // Allowed interaction potential names
	std::vector<std::string> external_potential_names;     // Allowed external potential names
	std::vector<std::string> allowed_coord_init_methods;   // Allowed coordinate initialization methods
	std::vector<std::string> allowed_vel_init_methods;     // Allowed velocity initialization methods
	std::vector<std::string> allowed_propagators;          // Allowed time propagation algorithms

	std::vector<std::string> splitString(const std::string& line, char delimiter = ' ');

	bool labelInArray(const std::string& label, const std::vector<std::string>& arr);
>>>>>>> 8c8f2ce8
};<|MERGE_RESOLUTION|>--- conflicted
+++ resolved
@@ -37,25 +37,13 @@
     static bool parseTokenParentheses(const std::string& input, std::string& token, std::string& value);
 
 private:
-<<<<<<< HEAD
     StringsList allowed_int_potential_names;  // Allowed interaction potential names
     StringsList allowed_ext_potential_names;  // Allowed external potential names
     StringsList allowed_coord_init_methods;   // Allowed coordinate initialization methods
     StringsList allowed_vel_init_methods;     // Allowed velocity initialization methods
+    StringsList allowed_propagators;          // Allowed time propagation algorithms
 
     /// @todo Consider refactoring this method to a more general utility class (maybe to units)?
     static StringsList splitString(const std::string& line, char delimiter = ' ');
     static bool labelInArray(const std::string& label, const StringsList& arr);
-=======
-	std::vector<std::string> allowed_estimators;           // Allowed estimators
-	std::vector<std::string> interaction_potential_names;  // Allowed interaction potential names
-	std::vector<std::string> external_potential_names;     // Allowed external potential names
-	std::vector<std::string> allowed_coord_init_methods;   // Allowed coordinate initialization methods
-	std::vector<std::string> allowed_vel_init_methods;     // Allowed velocity initialization methods
-	std::vector<std::string> allowed_propagators;          // Allowed time propagation algorithms
-
-	std::vector<std::string> splitString(const std::string& line, char delimiter = ' ');
-
-	bool labelInArray(const std::string& label, const std::vector<std::string>& arr);
->>>>>>> 8c8f2ce8
 };